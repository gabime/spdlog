--- conflicted
+++ resolved
@@ -1,18 +1,6 @@
 # Copyright(c) 2019 spdlog authors Distributed under the MIT License (http://opensource.org/licenses/MIT)
 
-<<<<<<< HEAD
-cmake_minimum_required(VERSION 3.2)
-
-if (${CMAKE_VERSION} VERSION_LESS 3.11)
-    cmake_policy(VERSION ${CMAKE_MAJOR_VERSION}.${CMAKE_MINOR_VERSION})
-else ()
-    cmake_policy(VERSION 3.11)
-endif ()
-
-enable_language(C)
-=======
 cmake_minimum_required(VERSION 3.10)
->>>>>>> ccffb6ec
 
 # ---------------------------------------------------------------------------------------
 # Start spdlog project
@@ -38,23 +26,15 @@
 # Compiler config
 # ---------------------------------------------------------------------------------------
 if (NOT CMAKE_CXX_STANDARD)
-<<<<<<< HEAD
     set(CMAKE_CXX_STANDARD 14)
-=======
-    set(CMAKE_CXX_STANDARD 11)
->>>>>>> ccffb6ec
     set(CMAKE_CXX_STANDARD_REQUIRED ON)
-endif ()
+endif()
 
 set(CMAKE_CXX_EXTENSIONS OFF)
 
-<<<<<<< HEAD
-if (CMAKE_SYSTEM_NAME MATCHES "CYGWIN")
-=======
 if (CMAKE_SYSTEM_NAME MATCHES "CYGWIN" OR CMAKE_SYSTEM_NAME MATCHES "MSYS")
->>>>>>> ccffb6ec
     set(CMAKE_CXX_EXTENSIONS ON)
-endif ()
+endif()
 
 # ---------------------------------------------------------------------------------------
 # Set SPDLOG_MASTER_PROJECT to ON if we are building spdlog
@@ -97,52 +77,45 @@
 option(SPDLOG_FMT_EXTERNAL_HO "Use external fmt header-only library instead of bundled" OFF)
 option(SPDLOG_NO_EXCEPTIONS "Compile with -fno-exceptions. Call abort() on any spdlog exceptions" OFF)
 
-if (SPDLOG_FMT_EXTERNAL AND SPDLOG_FMT_EXTERNAL_HO)
+if(SPDLOG_FMT_EXTERNAL AND SPDLOG_FMT_EXTERNAL_HO)
     message(FATAL_ERROR "SPDLOG_FMT_EXTERNAL and SPDLOG_FMT_EXTERNAL_HO are mutually exclusive")
-endif ()
+endif()
 
 # misc tweakme options
-if (WIN32)
+if(WIN32)
     option(SPDLOG_WCHAR_SUPPORT "Support wchar api" OFF)
     option(SPDLOG_WCHAR_FILENAMES "Support wchar filenames" OFF)
-endif ()
-if (${CMAKE_SYSTEM_NAME} STREQUAL "Linux")
+endif()
+if(${CMAKE_SYSTEM_NAME} STREQUAL "Linux")
     option(SPDLOG_CLOCK_COARSE
-            "Use the much faster (but much less accurate) CLOCK_REALTIME_COARSE instead of the regular clock," OFF)
-endif ()
+           "Use the much faster (but much less accurate) CLOCK_REALTIME_COARSE instead of the regular clock," OFF)
+endif()
 
 option(SPDLOG_PREVENT_CHILD_FD "Prevent from child processes to inherit log file descriptors" OFF)
 option(SPDLOG_NO_THREAD_ID "prevent spdlog from querying the thread id on each log call if thread id is not needed" OFF)
 option(SPDLOG_NO_TLS "prevent spdlog from using thread local storage" OFF)
 option(
-        SPDLOG_NO_ATOMIC_LEVELS
-        "prevent spdlog from using of std::atomic log levels (use only if your code never modifies log levels concurrently"
-        OFF)
+    SPDLOG_NO_ATOMIC_LEVELS
+    "prevent spdlog from using of std::atomic log levels (use only if your code never modifies log levels concurrently"
+    OFF)
 
 # clang-tidy
-if (${CMAKE_VERSION} VERSION_GREATER "3.5")
+if(${CMAKE_VERSION} VERSION_GREATER "3.5")
     option(SPDLOG_TIDY "run clang-tidy" OFF)
-endif ()
-
-if (SPDLOG_TIDY)
+endif()
+
+if(SPDLOG_TIDY)
     set(CMAKE_CXX_CLANG_TIDY "clang-tidy")
     set(CMAKE_EXPORT_COMPILE_COMMANDS ON)
     message(STATUS "Enabled clang-tidy")
-endif ()
+endif()
 
 find_package(Threads REQUIRED)
 message(STATUS "Build type: " ${CMAKE_BUILD_TYPE})
 # ---------------------------------------------------------------------------------------
 # Static/Shared library (shared not supported in windows yet)
 # ---------------------------------------------------------------------------------------
-<<<<<<< HEAD
-set(SPDLOG_SRCS
-        src/logger.cpp
-        src/spdlog.cpp
-        src/async.cpp
-        src/async_logger.cpp
-        src/common.cpp
-        src/fmt.cpp
+set(SPDLOG_SRCS src/spdlog.cpp src/stdout_sinks.cpp src/color_sinks.cpp src/file_sinks.cpp src/async.cpp src/cfg.cpp)
 
         src/details/helpers.cpp
         src/details/file_helper.cpp
@@ -167,14 +140,10 @@
 else ()
     list(APPEND SPDLOG_SRCS src/sinks/ansicolor_sink.cpp)
 endif ()
-=======
-set(SPDLOG_SRCS src/spdlog.cpp src/stdout_sinks.cpp src/color_sinks.cpp src/file_sinks.cpp src/async.cpp src/cfg.cpp)
->>>>>>> ccffb6ec
 
 if (NOT SPDLOG_FMT_EXTERNAL AND NOT SPDLOG_FMT_EXTERNAL_HO)
     list(APPEND SPDLOG_SRCS src/fmt.cpp)
-endif ()
-<<<<<<< HEAD
+endif()
 
 if (WIN32 AND SPDLOG_BUILD_SHARED)
     list(APPEND SPDLOG_SRCS ${CMAKE_CURRENT_BINARY_DIR}/version.rc)
@@ -186,84 +155,54 @@
     if (WIN32)
         target_compile_options(spdlog PUBLIC /wd4251 /wd4275)
         configure_file(${CMAKE_CURRENT_SOURCE_DIR}/cmake/version.rc.in ${CMAKE_CURRENT_BINARY_DIR}/version.rc @ONLY)
-=======
-
-if (SPDLOG_BUILD_SHARED)
-    if (WIN32)
-        configure_file(${CMAKE_CURRENT_SOURCE_DIR}/cmake/version.rc.in ${CMAKE_CURRENT_BINARY_DIR}/version.rc @ONLY)
-        list(APPEND SPDLOG_SRCS ${CMAKE_CURRENT_BINARY_DIR}/version.rc)
-    endif ()
-    add_library(spdlog SHARED ${SPDLOG_SRCS} ${SPDLOG_ALL_HEADERS})
-    target_compile_definitions(spdlog PUBLIC SPDLOG_SHARED_LIB)
-    if (MSVC)
-        target_compile_options(spdlog PUBLIC /wd4251 /wd4275)
->>>>>>> ccffb6ec
     endif ()
     if (NOT SPDLOG_FMT_EXTERNAL AND NOT SPDLOG_FMT_EXTERNAL_HO)
         target_compile_definitions(spdlog PRIVATE FMT_EXPORT PUBLIC FMT_SHARED)
-    endif ()
-else ()
+    endif()
+else()
     add_library(spdlog STATIC ${SPDLOG_SRCS} ${SPDLOG_ALL_HEADERS})
-endif ()
+endif()
 
 add_library(spdlog::spdlog ALIAS spdlog)
 
+target_compile_definitions(spdlog PUBLIC SPDLOG_COMPILED_LIB)
 target_include_directories(spdlog PUBLIC "$<BUILD_INTERFACE:${CMAKE_CURRENT_LIST_DIR}/include>"
-        "$<INSTALL_INTERFACE:${CMAKE_INSTALL_INCLUDEDIR}>")
+                                         "$<INSTALL_INTERFACE:${CMAKE_INSTALL_INCLUDEDIR}>")
 target_link_libraries(spdlog PUBLIC Threads::Threads)
 spdlog_enable_warnings(spdlog)
 
 set_target_properties(spdlog PROPERTIES VERSION ${SPDLOG_VERSION} SOVERSION ${SPDLOG_VERSION_MAJOR})
 set_target_properties(spdlog PROPERTIES DEBUG_POSTFIX d)
 
-if (COMMAND target_precompile_headers AND SPDLOG_ENABLE_PCH)
+if(COMMAND target_precompile_headers AND SPDLOG_ENABLE_PCH)
     configure_file(${CMAKE_CURRENT_SOURCE_DIR}/cmake/pch.h.in ${PROJECT_BINARY_DIR}/spdlog_pch.h @ONLY)
     target_precompile_headers(spdlog PRIVATE ${PROJECT_BINARY_DIR}/spdlog_pch.h)
-endif ()
-
-<<<<<<< HEAD
-=======
-# ---------------------------------------------------------------------------------------
-# Header only version
-# ---------------------------------------------------------------------------------------
-add_library(spdlog_header_only INTERFACE)
-add_library(spdlog::spdlog_header_only ALIAS spdlog_header_only)
-
-target_include_directories(spdlog_header_only INTERFACE "$<BUILD_INTERFACE:${CMAKE_CURRENT_LIST_DIR}/include>"
-        "$<INSTALL_INTERFACE:${CMAKE_INSTALL_INCLUDEDIR}>")
-target_link_libraries(spdlog_header_only INTERFACE Threads::Threads)
->>>>>>> ccffb6ec
+endif()
+
 
 # ---------------------------------------------------------------------------------------
 # Use fmt package if using external fmt
 # ---------------------------------------------------------------------------------------
-if (SPDLOG_FMT_EXTERNAL OR SPDLOG_FMT_EXTERNAL_HO)
-    if (NOT TARGET fmt::fmt)
+if(SPDLOG_FMT_EXTERNAL OR SPDLOG_FMT_EXTERNAL_HO)
+    if(NOT TARGET fmt::fmt)
         find_package(fmt 5.3.0 REQUIRED)
-    endif ()
+    endif()
     target_compile_definitions(spdlog PUBLIC SPDLOG_FMT_EXTERNAL)
+    target_compile_definitions(spdlog_header_only INTERFACE SPDLOG_FMT_EXTERNAL)
 
     # use external fmt-header-nly
-    if (SPDLOG_FMT_EXTERNAL_HO)
+    if(SPDLOG_FMT_EXTERNAL_HO)
         target_link_libraries(spdlog PUBLIC fmt::fmt-header-only)
-<<<<<<< HEAD
-    else () # use external compile fmt
+    else() # use external compile fmt
         target_link_libraries(spdlog PUBLIC fmt::fmt)
-=======
-        target_link_libraries(spdlog_header_only INTERFACE fmt::fmt-header-only)
-    else () # use external compile fmt
-        target_link_libraries(spdlog PUBLIC fmt::fmt)
-        target_link_libraries(spdlog_header_only INTERFACE fmt::fmt)
->>>>>>> ccffb6ec
-    endif ()
+    endif()
 
     set(PKG_CONFIG_REQUIRES fmt) # add dependency to pkg-config
-endif ()
+endif()
 
 # ---------------------------------------------------------------------------------------
 # Misc definitions according to tweak options
 # ---------------------------------------------------------------------------------------
-<<<<<<< HEAD
 if (SPDLOG_WCHAR_SUPPORT)
     target_compile_definitions(spdlog PUBLIC SPDLOG_WCHAR_TO_UTF8_SUPPORT)
 endif ()
@@ -298,27 +237,6 @@
 
 if (SPDLOG_NO_ATOMIC_LEVELS)
     target_compile_definitions(spdlog PUBLIC SPDLOG_NO_ATOMIC_LEVELS)
-=======
-set(SPDLOG_WCHAR_TO_UTF8_SUPPORT ${SPDLOG_WCHAR_SUPPORT})
-foreach (
-        SPDLOG_OPTION
-        SPDLOG_WCHAR_TO_UTF8_SUPPORT
-        SPDLOG_WCHAR_FILENAMES
-        SPDLOG_NO_EXCEPTIONS
-        SPDLOG_CLOCK_COARSE
-        SPDLOG_PREVENT_CHILD_FD
-        SPDLOG_NO_THREAD_ID
-        SPDLOG_NO_TLS
-        SPDLOG_NO_ATOMIC_LEVELS)
-    if (${SPDLOG_OPTION})
-        target_compile_definitions(spdlog PUBLIC ${SPDLOG_OPTION})
-        target_compile_definitions(spdlog_header_only INTERFACE ${SPDLOG_OPTION})
-    endif ()
-endforeach ()
-
-if (SPDLOG_NO_EXCEPTIONS AND NOT MSVC)
-    target_compile_options(spdlog PRIVATE -fno-exceptions)
->>>>>>> ccffb6ec
 endif ()
 
 # ---------------------------------------------------------------------------------------
@@ -333,21 +251,21 @@
     endif ()
 endif ()
 
-if (SPDLOG_BUILD_TESTS OR SPDLOG_BUILD_TESTS_HO OR SPDLOG_BUILD_ALL)
+if(SPDLOG_BUILD_TESTS OR SPDLOG_BUILD_TESTS_HO OR SPDLOG_BUILD_ALL)
     message(STATUS "Generating tests")
     enable_testing()
     add_subdirectory(tests)
-endif ()
-
-if (SPDLOG_BUILD_BENCH OR SPDLOG_BUILD_ALL)
+endif()
+
+if(SPDLOG_BUILD_BENCH OR SPDLOG_BUILD_ALL)
     message(STATUS "Generating benchmarks")
     add_subdirectory(bench)
-endif ()
+endif()
 
 # ---------------------------------------------------------------------------------------
 # Install
 # ---------------------------------------------------------------------------------------
-if (SPDLOG_INSTALL)
+if(SPDLOG_INSTALL)
     message(STATUS "Generating install")
     set(project_config_in "${CMAKE_CURRENT_LIST_DIR}/cmake/spdlogConfig.cmake.in")
     set(project_config_out "${CMAKE_CURRENT_BINARY_DIR}/spdlogConfig.cmake")
@@ -362,20 +280,16 @@
     # ---------------------------------------------------------------------------------------
     install(DIRECTORY include/ DESTINATION "${CMAKE_INSTALL_INCLUDEDIR}" PATTERN "fmt/bundled" EXCLUDE)
     install(
-<<<<<<< HEAD
             TARGETS spdlog
-=======
-            TARGETS spdlog spdlog_header_only
->>>>>>> ccffb6ec
             EXPORT spdlog
             LIBRARY DESTINATION ${CMAKE_INSTALL_LIBDIR}
             ARCHIVE DESTINATION ${CMAKE_INSTALL_LIBDIR}
             RUNTIME DESTINATION ${CMAKE_INSTALL_BINDIR})
 
-    if (NOT SPDLOG_FMT_EXTERNAL AND NOT SPDLOG_FMT_EXTERNAL_HO)
+    if(NOT SPDLOG_FMT_EXTERNAL AND NOT SPDLOG_FMT_EXTERNAL_HO)
         install(DIRECTORY include/${PROJECT_NAME}/fmt/bundled/
                 DESTINATION "${CMAKE_INSTALL_INCLUDEDIR}/${PROJECT_NAME}/fmt/bundled/")
-    endif ()
+    endif()
 
     # ---------------------------------------------------------------------------------------
     # Install pkg-config file
@@ -401,4 +315,4 @@
     # Support creation of installable packages
     # ---------------------------------------------------------------------------------------
     include(cmake/spdlogCPack.cmake)
-endif ()+endif()