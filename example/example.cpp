--- conflicted
+++ resolved
@@ -54,13 +54,10 @@
         rotating_example();
         daily_example();
         clone_example();
-<<<<<<< HEAD
 
         default_logger_example();
 
         // async logging using a backing thread pool
-=======
->>>>>>> 226d5a1d
         async_example();
         binary_example();
         multi_sink_example();
