--- conflicted
+++ resolved
@@ -40,11 +40,7 @@
 
       set PATH=%PATH%;C:\Program Files\Git\usr\bin
 
-<<<<<<< HEAD
-      cmake .. -G %GENERATOR% -DCMAKE_BUILD_TYPE=%BUILD_TYPE% -DSPDLOG_WCHAR_SUPPORT=%WCHAR% -DSPDLOG_BUILD_SHARED=%BUILD_SHARED% -DSPDLOG_BUILD_EXAMPLE=ON -DSPDLOG_BUILD_EXAMPLE_HO=ON -DSPDLOG_BUILD_TESTS=ON -DSPDLOG_BUILD_TESTS_HO=OFF -DSPDLOG_BUILD_WARNINGS=ON
-=======
       cmake .. -G %GENERATOR% -DCMAKE_BUILD_TYPE=%BUILD_TYPE% -DSPDLOG_WCHAR_SUPPORT=%WCHAR% -DSPDLOG_BUILD_SHARED=%BUILD_SHARED% -DSPDLOG_BUILD_EXAMPLE=ON  -DSPDLOG_BUILD_TESTS=ON -DSPDLOG_BUILD_WARNINGS=ON
->>>>>>> 5882e9ac
 
       cmake --build . --config %BUILD_TYPE%
 
