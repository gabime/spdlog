// Copyright(c) 2015-present, Gabi Melman & spdlog contributors.
// Distributed under the MIT License (http://opensource.org/licenses/MIT)

#pragma once

#include <spdlog/tweakme.h>
#include <spdlog/details/null_mutex.h>
#include <spdlog/details/source_location.h>

#include <atomic>
#include <chrono>
#include <initializer_list>
#include <memory>
#include <exception>
#include <string>
#include <type_traits>
#include <functional>
#include <cstdio>


#ifdef SPDLOG_USE_STD_FORMAT
#    include <version>
#    if __cpp_lib_format >= 202207L
#        include <format>
#    else
#        include <string_view>
#    endif
#endif

#ifdef SPDLOG_COMPILED_LIB
#    undef SPDLOG_HEADER_ONLY
#    if defined(SPDLOG_SHARED_LIB)
#        if defined(_WIN32)
#            ifdef spdlog_EXPORTS
#                define SPDLOG_API __declspec(dllexport)
#            else // !spdlog_EXPORTS
#                define SPDLOG_API __declspec(dllimport)
#            endif
#        else // !defined(_WIN32)
#            define SPDLOG_API __attribute__((visibility("default")))
#        endif
#    else // !defined(SPDLOG_SHARED_LIB)
#        define SPDLOG_API
#    endif
#    define SPDLOG_INLINE
#else // !defined(SPDLOG_COMPILED_LIB)
#    define SPDLOG_API
#    define SPDLOG_HEADER_ONLY
#    define SPDLOG_INLINE inline
#endif // #ifdef SPDLOG_COMPILED_LIB

#include <spdlog/fmt/fmt.h>

#if !defined(SPDLOG_USE_STD_FORMAT) && FMT_VERSION >= 80000 // backward compatibility with fmt versions older than 8
#    define SPDLOG_FMT_RUNTIME(format_string) fmt::runtime(format_string)
#    define SPDLOG_FMT_STRING(format_string) FMT_STRING(format_string)
#    if defined(SPDLOG_WCHAR_FILENAMES) || defined(SPDLOG_WCHAR_TO_UTF8_SUPPORT)
#        include <spdlog/fmt/xchar.h>
#    endif
#else
#    define SPDLOG_FMT_RUNTIME(format_string) format_string
#    define SPDLOG_FMT_STRING(format_string) format_string
#endif

// visual studio up to 2013 does not support noexcept nor constexpr
#if defined(_MSC_VER) && (_MSC_VER < 1900)
#    define SPDLOG_NOEXCEPT _NOEXCEPT
#    define SPDLOG_CONSTEXPR
#    define SPDLOG_CONSTEXPR_FUNC inline
#else
#    define SPDLOG_NOEXCEPT noexcept
#    define SPDLOG_CONSTEXPR constexpr
#    if __cplusplus >= 201402L
#        define SPDLOG_CONSTEXPR_FUNC constexpr
#    else
#        define SPDLOG_CONSTEXPR_FUNC inline
#    endif
#endif

#if defined(__GNUC__) || defined(__clang__)
#    define SPDLOG_DEPRECATED __attribute__((deprecated))
#elif defined(_MSC_VER)
#    define SPDLOG_DEPRECATED __declspec(deprecated)
#else
#    define SPDLOG_DEPRECATED
#endif

// disable thread local on msvc 2013
#ifndef SPDLOG_NO_TLS
#    if (defined(_MSC_VER) && (_MSC_VER < 1900)) || defined(__cplusplus_winrt)
#        define SPDLOG_NO_TLS 1
#    endif
#endif

#ifndef SPDLOG_FUNCTION
#    define SPDLOG_FUNCTION static_cast<const char *>(__FUNCTION__)
#endif

#ifdef SPDLOG_NO_EXCEPTIONS
#    define SPDLOG_TRY
#    define SPDLOG_THROW(ex)                                                                                                               \
        do                                                                                                                                 \
        {                                                                                                                                  \
            printf("spdlog fatal error: %s\n", ex.what());                                                                                 \
            std::abort();                                                                                                                  \
        } while (0)
#    define SPDLOG_CATCH_STD
#else
#    define SPDLOG_TRY try
#    define SPDLOG_THROW(ex) throw(ex)
#    define SPDLOG_CATCH_STD                                                                                                               \
        catch (const std::exception &)                                                                                                     \
        {}
#endif

#if SPDLOG_CPLUSPLUS > 201703L
#   define SPDLOG_CONSTEVAL consteval
#elif SPDLOG_CPLUSPLUS < 201402L
#    define SPDLOG_CONSTEVAL 
#else
#    define SPDLOG_CONSTEVAL constexpr
#endif

namespace spdlog {

class formatter;

#if !defined(SPDLOG_USE_STD_FORMAT)
template <typename Char>
#    if FMT_VERSION >= 90101
using fmt_runtime_string = fmt::runtime_format_string<Char>;
#    else
using fmt_runtime_string = fmt::basic_runtime<Char>;
#    endif
#endif

struct source_loc
{
    SPDLOG_CONSTEXPR source_loc() = default;
    SPDLOG_CONSTEXPR source_loc(const char *filename_in, unsigned line_in, const char *funcname_in)
        : filename{filename_in}
        , line{line_in}
        , funcname{funcname_in}
    {}

    SPDLOG_CONSTEXPR bool empty() const SPDLOG_NOEXCEPT
    {
        return line == 0;
    }
    const char *filename{nullptr};
    unsigned line{0};
    const char *funcname{nullptr};
};

template<typename T, typename Char>
struct format_string_wrapper
{
    SPDLOG_CONSTEVAL format_string_wrapper(const Char* fmtstr, details::source_location loc = details::source_location::current())
        : fmt_{fmtstr}
        , loc_{loc}
    {}
#if !defined(SPDLOG_USE_STD_FORMAT) && FMT_VERSION >= 80000
    SPDLOG_CONSTEXPR format_string_wrapper(fmt_runtime_string<Char> fmtstr, details::source_location loc = details::source_location::current())
        : fmt_{fmtstr}
        , loc_{loc}
    {}
#elif defined(SPDLOG_USE_STD_FORMAT) && SPDLOG_CPLUSPLUS >= 202002L
    template <typename S>
    requires std::is_convertible_v<S, T>
    SPDLOG_CONSTEXPR format_string_wrapper(S fmtstr, details::source_location loc = details::source_location::current())
        : fmt_{fmtstr}
        , loc_{loc}
    {}
#endif
    T fmt()
    {
        return fmt_;
    }
    source_loc loc()
    {
        return source_loc{loc_.file_name(), loc_.line(), loc_.function_name()};
    }

private:
    T fmt_;
    spdlog::details::source_location loc_;
};

namespace sinks {
class sink;
}

#if defined(_WIN32) && defined(SPDLOG_WCHAR_FILENAMES)
using filename_t = std::wstring;
// allow macro expansion to occur in SPDLOG_FILENAME_T
#    define SPDLOG_FILENAME_T_INNER(s) L##s
#    define SPDLOG_FILENAME_T(s) SPDLOG_FILENAME_T_INNER(s)
#else
using filename_t = std::string;
#    define SPDLOG_FILENAME_T(s) s
#endif

using log_clock = std::chrono::system_clock;
using sink_ptr = std::shared_ptr<sinks::sink>;
using sinks_init_list = std::initializer_list<sink_ptr>;
using err_handler = std::function<void(const std::string &err_msg)>;
#ifdef SPDLOG_USE_STD_FORMAT
namespace fmt_lib = std;

using string_view_t = std::string_view;
using memory_buf_t = std::string;


template<typename... Args>
#    if __cpp_lib_format >= 202207L
using format_string_t = format_string_wrapper<std::format_string<Args...>, char>;
#    else
using format_string_t = format_string_wrapper<std::string_view, char>;
#    endif


template<class T, class Char = char>
struct is_convertible_to_basic_format_string : std::integral_constant<bool, std::is_convertible<T, std::basic_string_view<Char>>::value>
{};

#    if defined(SPDLOG_WCHAR_FILENAMES) || defined(SPDLOG_WCHAR_TO_UTF8_SUPPORT)
using wstring_view_t = std::wstring_view;
using wmemory_buf_t = std::wstring;

template<typename... Args>
#        if __cpp_lib_format >= 202207L
using wformat_string_t = format_string_wrapper<std::wformat_string<Args...>, wchar_t>;
#        else
using wformat_string_t = format_string_wrapper<std::wstring_view, wchar_t>;
#        endif
#    endif
#    define SPDLOG_BUF_TO_STRING(x) x
#else // use fmt lib instead of std::format
namespace fmt_lib = fmt;

using string_view_t = fmt::basic_string_view<char>;
using memory_buf_t = fmt::basic_memory_buffer<char, 250>;

template<typename... Args>
using format_string_t = format_string_wrapper<fmt::format_string<Args...>, char>;

template<class T>
using remove_cvref_t = typename std::remove_cv<typename std::remove_reference<T>::type>::type;

<<<<<<< HEAD
=======
template<typename Char>
#    if FMT_VERSION >= 90101
using fmt_runtime_string = fmt::runtime_format_string<Char>;
#    else
using fmt_runtime_string = fmt::basic_runtime<Char>;
#    endif

>>>>>>> da1e671d
// clang doesn't like SFINAE disabled constructor in std::is_convertible<> so have to repeat the condition from basic_format_string here,
// in addition, fmt::basic_runtime<Char> is only convertible to basic_format_string<Char> but not basic_string_view<Char>
template<class T, class Char = char>
struct is_convertible_to_basic_format_string
    : std::integral_constant<bool,
          std::is_convertible<T, fmt::basic_string_view<Char>>::value || std::is_same<remove_cvref_t<T>, fmt_runtime_string<Char>>::value>
{};

#    if defined(SPDLOG_WCHAR_FILENAMES) || defined(SPDLOG_WCHAR_TO_UTF8_SUPPORT)
using wstring_view_t = fmt::basic_string_view<wchar_t>;
using wmemory_buf_t = fmt::basic_memory_buffer<wchar_t, 250>;

template<typename... Args>
using wformat_string_t = format_string_wrapper<fmt::wformat_string<Args...>, wchar_t>;
#    endif
#    define SPDLOG_BUF_TO_STRING(x) fmt::to_string(x)
#endif

#ifdef SPDLOG_WCHAR_TO_UTF8_SUPPORT
#    ifndef _WIN32
#        error SPDLOG_WCHAR_TO_UTF8_SUPPORT only supported on windows
#    endif // _WIN32
#endif     // SPDLOG_WCHAR_TO_UTF8_SUPPORT

template<class T>
struct is_convertible_to_any_format_string : std::integral_constant<bool, is_convertible_to_basic_format_string<T, char>::value ||
                                                                              is_convertible_to_basic_format_string<T, wchar_t>::value>
{};

#if defined(SPDLOG_NO_ATOMIC_LEVELS)
using level_t = details::null_atomic_int;
#else
using level_t = std::atomic<int>;
#endif

#define SPDLOG_LEVEL_TRACE 0
#define SPDLOG_LEVEL_DEBUG 1
#define SPDLOG_LEVEL_INFO 2
#define SPDLOG_LEVEL_WARN 3
#define SPDLOG_LEVEL_ERROR 4
#define SPDLOG_LEVEL_CRITICAL 5
#define SPDLOG_LEVEL_OFF 6

#if !defined(SPDLOG_ACTIVE_LEVEL)
#    define SPDLOG_ACTIVE_LEVEL SPDLOG_LEVEL_INFO
#endif

// Log level enum
namespace level {
enum level_enum : int
{
    trace = SPDLOG_LEVEL_TRACE,
    debug = SPDLOG_LEVEL_DEBUG,
    info = SPDLOG_LEVEL_INFO,
    warn = SPDLOG_LEVEL_WARN,
    err = SPDLOG_LEVEL_ERROR,
    critical = SPDLOG_LEVEL_CRITICAL,
    off = SPDLOG_LEVEL_OFF,
    n_levels
};

#define SPDLOG_LEVEL_NAME_TRACE spdlog::string_view_t("trace", 5)
#define SPDLOG_LEVEL_NAME_DEBUG spdlog::string_view_t("debug", 5)
#define SPDLOG_LEVEL_NAME_INFO spdlog::string_view_t("info", 4)
#define SPDLOG_LEVEL_NAME_WARNING spdlog::string_view_t("warning", 7)
#define SPDLOG_LEVEL_NAME_ERROR spdlog::string_view_t("error", 5)
#define SPDLOG_LEVEL_NAME_CRITICAL spdlog::string_view_t("critical", 8)
#define SPDLOG_LEVEL_NAME_OFF spdlog::string_view_t("off", 3)

#if !defined(SPDLOG_LEVEL_NAMES)
#    define SPDLOG_LEVEL_NAMES                                                                                                             \
        {                                                                                                                                  \
            SPDLOG_LEVEL_NAME_TRACE, SPDLOG_LEVEL_NAME_DEBUG, SPDLOG_LEVEL_NAME_INFO, SPDLOG_LEVEL_NAME_WARNING, SPDLOG_LEVEL_NAME_ERROR,  \
                SPDLOG_LEVEL_NAME_CRITICAL, SPDLOG_LEVEL_NAME_OFF                                                                          \
        }
#endif

#if !defined(SPDLOG_SHORT_LEVEL_NAMES)

#    define SPDLOG_SHORT_LEVEL_NAMES                                                                                                       \
        {                                                                                                                                  \
            "T", "D", "I", "W", "E", "C", "O"                                                                                              \
        }
#endif

SPDLOG_API const string_view_t &to_string_view(spdlog::level::level_enum l) SPDLOG_NOEXCEPT;
SPDLOG_API const char *to_short_c_str(spdlog::level::level_enum l) SPDLOG_NOEXCEPT;
SPDLOG_API spdlog::level::level_enum from_str(const std::string &name) SPDLOG_NOEXCEPT;

} // namespace level

//
// Color mode used by sinks with color support.
//
enum class color_mode
{
    always,
    automatic,
    never
};

//
// Pattern time - specific time getting to use for pattern_formatter.
// local time by default
//
enum class pattern_time_type
{
    local, // log localtime
    utc    // log utc
};

//
// Log exception
//
class SPDLOG_API spdlog_ex : public std::exception
{
public:
    explicit spdlog_ex(std::string msg);
    spdlog_ex(const std::string &msg, int last_errno);
    const char *what() const SPDLOG_NOEXCEPT override;

private:
    std::string msg_;
};

[[noreturn]] SPDLOG_API void throw_spdlog_ex(const std::string &msg, int last_errno);
[[noreturn]] SPDLOG_API void throw_spdlog_ex(std::string msg);

struct file_event_handlers
{
    file_event_handlers()
        : before_open(nullptr)
        , after_open(nullptr)
        , before_close(nullptr)
        , after_close(nullptr)
    {}

    std::function<void(const filename_t &filename)> before_open;
    std::function<void(const filename_t &filename, std::FILE *file_stream)> after_open;
    std::function<void(const filename_t &filename, std::FILE *file_stream)> before_close;
    std::function<void(const filename_t &filename)> after_close;
};

namespace details {

// to_string_view

SPDLOG_CONSTEXPR_FUNC spdlog::string_view_t to_string_view(const memory_buf_t &buf) SPDLOG_NOEXCEPT
{
    return spdlog::string_view_t{buf.data(), buf.size()};
}

SPDLOG_CONSTEXPR_FUNC spdlog::string_view_t to_string_view(spdlog::string_view_t str) SPDLOG_NOEXCEPT
{
    return str;
}

#if defined(SPDLOG_WCHAR_FILENAMES) || defined(SPDLOG_WCHAR_TO_UTF8_SUPPORT)
SPDLOG_CONSTEXPR_FUNC spdlog::wstring_view_t to_string_view(const wmemory_buf_t &buf) SPDLOG_NOEXCEPT
{
    return spdlog::wstring_view_t{buf.data(), buf.size()};
}

SPDLOG_CONSTEXPR_FUNC spdlog::wstring_view_t to_string_view(spdlog::wstring_view_t str) SPDLOG_NOEXCEPT
{
    return str;
}
#endif

#ifndef SPDLOG_USE_STD_FORMAT
template<typename T, typename... Args>
inline fmt::basic_string_view<T> to_string_view(fmt::basic_format_string<T, Args...> fmt)
{
    return fmt;
}
#elif __cpp_lib_format >= 202207L
template<typename T, typename... Args>
SPDLOG_CONSTEXPR_FUNC std::basic_string_view<T> to_string_view(std::basic_format_string<T, Args...> fmt) SPDLOG_NOEXCEPT
{
    return fmt.get();
}
#endif

// make_unique support for pre c++14

#if __cplusplus >= 201402L // C++14 and beyond
using std::enable_if_t;
using std::make_unique;
#else
template<bool B, class T = void>
using enable_if_t = typename std::enable_if<B, T>::type;

template<typename T, typename... Args>
std::unique_ptr<T> make_unique(Args &&...args)
{
    static_assert(!std::is_array<T>::value, "arrays not supported");
    return std::unique_ptr<T>(new T(std::forward<Args>(args)...));
}
#endif

// to avoid useless casts (see https://github.com/nlohmann/json/issues/2893#issuecomment-889152324)
template<typename T, typename U, enable_if_t<!std::is_same<T, U>::value, int> = 0>
constexpr T conditional_static_cast(U value)
{
    return static_cast<T>(value);
}

template<typename T, typename U, enable_if_t<std::is_same<T, U>::value, int> = 0>
constexpr T conditional_static_cast(U value)
{
    return value;
}

} // namespace details
} // namespace spdlog

#ifdef SPDLOG_HEADER_ONLY
#    include "common-inl.h"
#endif<|MERGE_RESOLUTION|>--- conflicted
+++ resolved
@@ -247,8 +247,7 @@
 template<class T>
 using remove_cvref_t = typename std::remove_cv<typename std::remove_reference<T>::type>::type;
 
-<<<<<<< HEAD
-=======
+
 template<typename Char>
 #    if FMT_VERSION >= 90101
 using fmt_runtime_string = fmt::runtime_format_string<Char>;
@@ -256,7 +255,7 @@
 using fmt_runtime_string = fmt::basic_runtime<Char>;
 #    endif
 
->>>>>>> da1e671d
+
 // clang doesn't like SFINAE disabled constructor in std::is_convertible<> so have to repeat the condition from basic_format_string here,
 // in addition, fmt::basic_runtime<Char> is only convertible to basic_format_string<Char> but not basic_string_view<Char>
 template<class T, class Char = char>
