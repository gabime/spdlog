--- conflicted
+++ resolved
@@ -58,19 +58,6 @@
 #endif // SPDLOG_WCHAR_TO_UTF8_SUPPORT
 
     template <typename T> void log(level::level_enum lvl, const T&);
-<<<<<<< HEAD
-    template <typename T> void trace(const T&);
-    template <typename T> void debug(const T&);
-    template <typename T> void info(const T&);
-    template <typename T> void warn(const T&);
-    template <typename T> void error(const T&);
-    template <typename T> void critical(const T&);
-
-    bool should_log(level::level_enum) const;
-    void set_level(level::level_enum);
-	void set_custom_flag(char flag, const std::string& value);
-	const std::string& value_custom_flag(char flag);
-=======
     template <typename T> void trace(const T& msg);
     template <typename T> void debug(const T& msg);
     template <typename T> void info(const T& msg);
@@ -80,7 +67,9 @@
 
     bool should_log(level::level_enum msg_level) const;
     void set_level(level::level_enum log_level);
->>>>>>> e8a39c89
+    void set_custom_flag(char flag, const std::string& value);
+	  const std::string& value_custom_flag(char flag);
+
     level::level_enum level() const;
     const std::string& name() const;
     void set_pattern(const std::string& pattern, pattern_time_type pattern_time = pattern_time_type::local);
