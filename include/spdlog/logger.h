//
// Copyright(c) 2015 Gabi Melman.
// Distributed under the MIT License (http://opensource.org/licenses/MIT)
//

#pragma once

// Thread safe logger (except for set_pattern(..), set_formatter(..) and set_error_handler())
// Has name, log level, vector of std::shared sink pointers and formatter
// Upon each log write the logger:
// 1. Checks if its log level is enough to log the message
// 2. Format the message using the formatter function
// 3. Pass the formatted message to its sinks to performa the actual logging

#include <spdlog/sinks/base_sink.h>
#include <spdlog/common.h>

#include <vector>
#include <memory>
#include <string>

namespace spdlog
{

class logger
{
public:
    logger(const std::string& logger_name, sink_ptr single_sink);
    logger(const std::string& name, sinks_init_list);
    template<class It>
    logger(const std::string& name, const It& begin, const It& end);

    virtual ~logger();
    logger(const logger&) = delete;
    logger& operator=(const logger&) = delete;


    template <typename... Args> void log(level::level_enum lvl, const char* fmt, const Args&... args);
    template <typename... Args> void log(level::level_enum lvl, const char* msg);
    template <typename Arg1, typename... Args> void trace(const char* fmt, const Arg1&, const Args&... args);
    template <typename Arg1, typename... Args> void debug(const char* fmt, const Arg1&, const Args&... args);
    template <typename Arg1, typename... Args> void info(const char* fmt, const Arg1&, const Args&... args);
    template <typename Arg1, typename... Args> void warn(const char* fmt, const Arg1&, const Args&... args);
    template <typename Arg1, typename... Args> void error(const char* fmt, const Arg1&, const Args&... args);
    template <typename Arg1, typename... Args> void critical(const char* fmt, const Arg1&, const Args&... args);

    template <typename T> void log(level::level_enum lvl, const T&);
    template <typename T> void trace(const T&);
    template <typename T> void debug(const T&);
    template <typename T> void info(const T&);
    template <typename T> void warn(const T&);
    template <typename T> void error(const T&);
    template <typename T> void critical(const T&);

    bool should_log(level::level_enum) const;
    void set_level(level::level_enum);
    level::level_enum level() const;
    const std::string& name() const;
    void set_pattern(const std::string&);
    void set_formatter(formatter_ptr);

    // automatically call flush() if message level >= log_level
    void flush_on(level::level_enum log_level);

    virtual void flush();

    const std::vector<sink_ptr>& sinks() const;
<<<<<<< HEAD
#ifdef SPDLOG_WCHAR_TO_UTF8_SUPPORT
	template <typename... Args> void log(level::level_enum lvl, const wchar_t* msg);
	template <typename... Args> void log(level::level_enum lvl, const wchar_t* fmt, const Args&... args);
	template <typename... Args> void trace(const wchar_t* fmt, const Args&... args);
	template <typename... Args> void debug(const wchar_t* fmt, const Args&... args);
	template <typename... Args> void info(const wchar_t* fmt, const Args&... args);
	template <typename... Args> void warn(const wchar_t* fmt, const Args&... args);
	template <typename... Args> void error(const wchar_t* fmt, const Args&... args);
	template <typename... Args> void critical(const wchar_t* fmt, const Args&... args);
#endif // SPDLOG_WCHAR_TO_UTF8_SUPPORT
=======

    // error handler
    virtual void set_error_handler(log_err_handler);
    virtual log_err_handler error_handler();

>>>>>>> 2b5c3615
protected:
    virtual void _sink_it(details::log_msg&);
    virtual void _set_pattern(const std::string&);
    virtual void _set_formatter(formatter_ptr);

    // default error handler: print the error to stderr with the max rate of 1 message/minute
    virtual void _default_err_handler(const std::string &msg);

    // return true if the given message level should trigger a flush
    bool _should_flush_on(const details::log_msg&);

    const std::string _name;
    std::vector<sink_ptr> _sinks;
    formatter_ptr _formatter;
    spdlog::level_t _level;
    spdlog::level_t _flush_level;
    log_err_handler _err_handler;
    std::atomic<time_t> _last_err_time;
};
}

#include <spdlog/details/logger_impl.h><|MERGE_RESOLUTION|>--- conflicted
+++ resolved
@@ -51,6 +51,17 @@
     template <typename T> void warn(const T&);
     template <typename T> void error(const T&);
     template <typename T> void critical(const T&);
+  
+#ifdef SPDLOG_WCHAR_TO_UTF8_SUPPORT
+	template <typename... Args> void log(level::level_enum lvl, const wchar_t* msg);
+	template <typename... Args> void log(level::level_enum lvl, const wchar_t* fmt, const Args&... args);
+	template <typename... Args> void trace(const wchar_t* fmt, const Args&... args);
+	template <typename... Args> void debug(const wchar_t* fmt, const Args&... args);
+	template <typename... Args> void info(const wchar_t* fmt, const Args&... args);
+	template <typename... Args> void warn(const wchar_t* fmt, const Args&... args);
+	template <typename... Args> void error(const wchar_t* fmt, const Args&... args);
+	template <typename... Args> void critical(const wchar_t* fmt, const Args&... args);
+#endif // SPDLOG_WCHAR_TO_UTF8_SUPPORT
 
     bool should_log(level::level_enum) const;
     void set_level(level::level_enum);
@@ -65,24 +76,11 @@
     virtual void flush();
 
     const std::vector<sink_ptr>& sinks() const;
-<<<<<<< HEAD
-#ifdef SPDLOG_WCHAR_TO_UTF8_SUPPORT
-	template <typename... Args> void log(level::level_enum lvl, const wchar_t* msg);
-	template <typename... Args> void log(level::level_enum lvl, const wchar_t* fmt, const Args&... args);
-	template <typename... Args> void trace(const wchar_t* fmt, const Args&... args);
-	template <typename... Args> void debug(const wchar_t* fmt, const Args&... args);
-	template <typename... Args> void info(const wchar_t* fmt, const Args&... args);
-	template <typename... Args> void warn(const wchar_t* fmt, const Args&... args);
-	template <typename... Args> void error(const wchar_t* fmt, const Args&... args);
-	template <typename... Args> void critical(const wchar_t* fmt, const Args&... args);
-#endif // SPDLOG_WCHAR_TO_UTF8_SUPPORT
-=======
 
     // error handler
     virtual void set_error_handler(log_err_handler);
     virtual log_err_handler error_handler();
 
->>>>>>> 2b5c3615
 protected:
     virtual void _sink_it(details::log_msg&);
     virtual void _set_pattern(const std::string&);
