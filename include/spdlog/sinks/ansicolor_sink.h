// Copyright(c) 2015-present Gabi Melman & spdlog contributors.
// Distributed under the MIT License (http://opensource.org/licenses/MIT)

#pragma once

#ifndef SPDLOG_H
#include "spdlog/spdlog.h"
#endif

#include "spdlog/details/console_globals.h"
#include "spdlog/details/null_mutex.h"
#include "spdlog/sinks/sink.h"
#include <memory>
#include <mutex>
#include <string>
#include <unordered_map>

namespace spdlog {
namespace sinks {

/**
 * This sink prefixes the output with an ANSI escape sequence color code
 * depending on the severity
 * of the message.
 * If no color terminal detected, omit the escape codes.
 */
template<typename TargetStream, typename ConsoleMutex>
class ansicolor_sink final : public sink
{
public:
    using mutex_t = typename ConsoleMutex::mutex_t;
<<<<<<< HEAD
    ansicolor_sink();
=======
    ansicolor_sink(color_mode mode = color_mode::automatic)
        : target_file_(TargetStream::stream())
        , mutex_(ConsoleMutex::mutex())

    {
        set_color_mode_(mode);
        colors_[level::trace] = white;
        colors_[level::debug] = cyan;
        colors_[level::info] = green;
        colors_[level::warn] = yellow + bold;
        colors_[level::err] = red + bold;
        colors_[level::critical] = bold + on_red;
        colors_[level::off] = reset;
    }

>>>>>>> 74dbf4cf
    ~ansicolor_sink() override = default;

    ansicolor_sink(const ansicolor_sink &other) = delete;
    ansicolor_sink &operator=(const ansicolor_sink &other) = delete;
    void set_color(level::level_enum color_level, const std::string &color);
    void log(const details::log_msg &msg) override;
    void flush() override;
    void set_pattern(const std::string &pattern) final;
    void set_formatter(std::unique_ptr<spdlog::formatter> sink_formatter) override;
    bool should_color();

    /// Formatting codes
    const std::string reset = "\033[m";
    const std::string bold = "\033[1m";
    const std::string dark = "\033[2m";
    const std::string underline = "\033[4m";
    const std::string blink = "\033[5m";
    const std::string reverse = "\033[7m";
    const std::string concealed = "\033[8m";
    const std::string clear_line = "\033[K";

    // Foreground colors
    const std::string black = "\033[30m";
    const std::string red = "\033[31m";
    const std::string green = "\033[32m";
    const std::string yellow = "\033[33m";
    const std::string blue = "\033[34m";
    const std::string magenta = "\033[35m";
    const std::string cyan = "\033[36m";
    const std::string white = "\033[37m";

    /// Background colors
    const std::string on_black = "\033[40m";
    const std::string on_red = "\033[41m";
    const std::string on_green = "\033[42m";
    const std::string on_yellow = "\033[43m";
    const std::string on_blue = "\033[44m";
    const std::string on_magenta = "\033[45m";
    const std::string on_cyan = "\033[46m";
    const std::string on_white = "\033[47m";

<<<<<<< HEAD
private:
=======
    void log(const details::log_msg &msg) override
    {
        // Wrap the originally formatted message in color codes.
        // If color is not supported in the terminal, log as is instead.
        std::lock_guard<mutex_t> lock(mutex_);

        fmt::memory_buffer formatted;
        formatter_->format(msg, formatted);
        if (should_do_colors_ && msg.color_range_end > msg.color_range_start)
        {
            // before color range
            print_range_(formatted, 0, msg.color_range_start);
            // in color range
            print_ccode_(colors_[msg.level]);
            print_range_(formatted, msg.color_range_start, msg.color_range_end);
            print_ccode_(reset);
            // after color range
            print_range_(formatted, msg.color_range_end, formatted.size());
        }
        else // no color
        {
            print_range_(formatted, 0, formatted.size());
        }
        fflush(target_file_);
    }

    void flush() override
    {
        std::lock_guard<mutex_t> lock(mutex_);
        fflush(target_file_);
    }

    void set_pattern(const std::string &pattern) final
    {
        std::lock_guard<mutex_t> lock(mutex_);
        formatter_ = std::unique_ptr<spdlog::formatter>(new pattern_formatter(pattern));
    }

    void set_formatter(std::unique_ptr<spdlog::formatter> sink_formatter) override
    {
        std::lock_guard<mutex_t> lock(mutex_);
        formatter_ = std::move(sink_formatter);
    }

    bool should_color()
    {
        std::lock_guard<mutex_t> lock(mutex_);
        return should_do_colors_;
    }

    void set_color_mode(color_mode mode)
    {
        std::lock_guard<mutex_t> lock(mutex_);
        set_color_mode_(mode);
    }

private:
    void set_color_mode_(color_mode mode)
    {
        switch (mode)
        {
        case color_mode::always:
            should_do_colors_ = true;
            break;
        case color_mode::automatic:
            should_do_colors_ = details::os::in_terminal(target_file_) && details::os::is_color_terminal();
            break;
        case color_mode::never:
            should_do_colors_ = false;
            break;
        }
    }

    void print_ccode_(const std::string &color_code)
    {
        fwrite(color_code.data(), sizeof(char), color_code.size(), target_file_);
    }
    void print_range_(const fmt::memory_buffer &formatted, size_t start, size_t end)
    {
        fwrite(formatted.data() + start, sizeof(char), end - start, target_file_);
    }

>>>>>>> 74dbf4cf
    FILE *target_file_;
    mutex_t &mutex_;
    bool should_do_colors_;
    std::unordered_map<level::level_enum, std::string, level::level_hasher> colors_;
    void print_ccode_(const std::string &color_code);
    void print_range_(const fmt::memory_buffer &formatted, size_t start, size_t end);
};

using ansicolor_stdout_sink_mt = ansicolor_sink<details::console_stdout, details::console_mutex>;
using ansicolor_stdout_sink_st = ansicolor_sink<details::console_stdout, details::console_nullmutex>;

using ansicolor_stderr_sink_mt = ansicolor_sink<details::console_stderr, details::console_mutex>;
using ansicolor_stderr_sink_st = ansicolor_sink<details::console_stderr, details::console_nullmutex>;

} // namespace sinks
} // namespace spdlog

#ifdef SPDLOG_HEADER_ONLY
#include "ansicolor_sink-inl.h"
#endif<|MERGE_RESOLUTION|>--- conflicted
+++ resolved
@@ -29,25 +29,7 @@
 {
 public:
     using mutex_t = typename ConsoleMutex::mutex_t;
-<<<<<<< HEAD
-    ansicolor_sink();
-=======
-    ansicolor_sink(color_mode mode = color_mode::automatic)
-        : target_file_(TargetStream::stream())
-        , mutex_(ConsoleMutex::mutex())
-
-    {
-        set_color_mode_(mode);
-        colors_[level::trace] = white;
-        colors_[level::debug] = cyan;
-        colors_[level::info] = green;
-        colors_[level::warn] = yellow + bold;
-        colors_[level::err] = red + bold;
-        colors_[level::critical] = bold + on_red;
-        colors_[level::off] = reset;
-    }
-
->>>>>>> 74dbf4cf
+    ansicolor_sink(color_mode mode = color_mode::automatic);
     ~ansicolor_sink() override = default;
 
     ansicolor_sink(const ansicolor_sink &other) = delete;
@@ -58,6 +40,7 @@
     void set_pattern(const std::string &pattern) final;
     void set_formatter(std::unique_ptr<spdlog::formatter> sink_formatter) override;
     bool should_color();
+    void set_color_mode(color_mode mode);
 
     /// Formatting codes
     const std::string reset = "\033[m";
@@ -89,92 +72,7 @@
     const std::string on_cyan = "\033[46m";
     const std::string on_white = "\033[47m";
 
-<<<<<<< HEAD
 private:
-=======
-    void log(const details::log_msg &msg) override
-    {
-        // Wrap the originally formatted message in color codes.
-        // If color is not supported in the terminal, log as is instead.
-        std::lock_guard<mutex_t> lock(mutex_);
-
-        fmt::memory_buffer formatted;
-        formatter_->format(msg, formatted);
-        if (should_do_colors_ && msg.color_range_end > msg.color_range_start)
-        {
-            // before color range
-            print_range_(formatted, 0, msg.color_range_start);
-            // in color range
-            print_ccode_(colors_[msg.level]);
-            print_range_(formatted, msg.color_range_start, msg.color_range_end);
-            print_ccode_(reset);
-            // after color range
-            print_range_(formatted, msg.color_range_end, formatted.size());
-        }
-        else // no color
-        {
-            print_range_(formatted, 0, formatted.size());
-        }
-        fflush(target_file_);
-    }
-
-    void flush() override
-    {
-        std::lock_guard<mutex_t> lock(mutex_);
-        fflush(target_file_);
-    }
-
-    void set_pattern(const std::string &pattern) final
-    {
-        std::lock_guard<mutex_t> lock(mutex_);
-        formatter_ = std::unique_ptr<spdlog::formatter>(new pattern_formatter(pattern));
-    }
-
-    void set_formatter(std::unique_ptr<spdlog::formatter> sink_formatter) override
-    {
-        std::lock_guard<mutex_t> lock(mutex_);
-        formatter_ = std::move(sink_formatter);
-    }
-
-    bool should_color()
-    {
-        std::lock_guard<mutex_t> lock(mutex_);
-        return should_do_colors_;
-    }
-
-    void set_color_mode(color_mode mode)
-    {
-        std::lock_guard<mutex_t> lock(mutex_);
-        set_color_mode_(mode);
-    }
-
-private:
-    void set_color_mode_(color_mode mode)
-    {
-        switch (mode)
-        {
-        case color_mode::always:
-            should_do_colors_ = true;
-            break;
-        case color_mode::automatic:
-            should_do_colors_ = details::os::in_terminal(target_file_) && details::os::is_color_terminal();
-            break;
-        case color_mode::never:
-            should_do_colors_ = false;
-            break;
-        }
-    }
-
-    void print_ccode_(const std::string &color_code)
-    {
-        fwrite(color_code.data(), sizeof(char), color_code.size(), target_file_);
-    }
-    void print_range_(const fmt::memory_buffer &formatted, size_t start, size_t end)
-    {
-        fwrite(formatted.data() + start, sizeof(char), end - start, target_file_);
-    }
-
->>>>>>> 74dbf4cf
     FILE *target_file_;
     mutex_t &mutex_;
     bool should_do_colors_;
