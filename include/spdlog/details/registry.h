//
// Copyright(c) 2015 Gabi Melman.
// Distributed under the MIT License (http://opensource.org/licenses/MIT)
//

#pragma once

// Loggers registy of unique name->logger pointer
// An attempt to create a logger with an already existing name will be ignored
// If user requests a non existing logger, nullptr will be returned
// This class is thread safe

#include "spdlog/common.h"
#include "spdlog/details/periodic_worker.h"
#include "spdlog/logger.h"

#ifndef SPDLOG_DISABLE_DEFAULT_LOGGER
// support for the default stdout color logger
#ifdef _WIN32
#include "spdlog/sinks/wincolor_sink.h"
#else
#include "spdlog/sinks/ansicolor_sink.h"
#endif
#endif // SPDLOG_DISABLE_DEFAULT_LOGGER

#include <chrono>
#include <functional>
#include <memory>
#include <string>
#include <unordered_map>

namespace spdlog {
namespace details {
class thread_pool;

class registry
{
public:
    registry(const registry &) = delete;
    registry &operator=(const registry &) = delete;

    void register_logger(std::shared_ptr<logger> new_logger)
    {
        std::lock_guard<std::mutex> lock(logger_map_mutex_);
        register_logger_(std::move(new_logger));
    }

    void initialize_logger(std::shared_ptr<logger> new_logger)
    {
        std::lock_guard<std::mutex> lock(logger_map_mutex_);
        new_logger->set_formatter(formatter_->clone());

        if (err_handler_)
        {
            new_logger->set_error_handler(err_handler_);
        }

        new_logger->set_level(level_);
        new_logger->flush_on(flush_level_);

        if (automatic_registration_)
        {
            register_logger_(std::move(new_logger));
        }
    }

    std::shared_ptr<logger> get(const std::string &logger_name)
    {
        std::lock_guard<std::mutex> lock(logger_map_mutex_);
        auto found = loggers_.find(logger_name);
        return found == loggers_.end() ? nullptr : found->second;
    }

    std::shared_ptr<logger> default_logger()
    {
        std::lock_guard<std::mutex> lock(logger_map_mutex_);
        return default_logger_;
    }

    // Return raw ptr to the default logger.
    // To be used directly by the spdlog default api (e.g. spdlog::info)
    // This make the default API faster, but cannot be used concurrently with set_default_logger().
    // e.g do not call set_default_logger() from one thread while calling spdlog::info() from another.
    logger *get_default_raw()
    {
        return default_logger_.get();
    }

    // set default logger.
    // default logger is stored in default_logger_ (for faster retrieval) and in the loggers_ map.
    void set_default_logger(std::shared_ptr<logger> new_default_logger)
    {
        std::lock_guard<std::mutex> lock(logger_map_mutex_);
        // remove previous default logger from the map
        if (default_logger_ != nullptr)
        {
            loggers_.erase(default_logger_->name());
        }
        if (new_default_logger != nullptr)
        {
            loggers_[new_default_logger->name()] = new_default_logger;
        }
        default_logger_ = std::move(new_default_logger);
    }

    void set_tp(std::shared_ptr<thread_pool> tp)
    {
        std::lock_guard<std::recursive_mutex> lock(tp_mutex_);
        tp_ = std::move(tp);
    }

    std::shared_ptr<thread_pool> get_tp()
    {
        std::lock_guard<std::recursive_mutex> lock(tp_mutex_);
        return tp_;
    }

    // Set global formatter. Each sink in each logger will get a clone of this object
    void set_formatter(std::unique_ptr<formatter> formatter)
    {
        std::lock_guard<std::mutex> lock(logger_map_mutex_);
        formatter_ = std::move(formatter);
        for (auto &l : loggers_)
        {
            l.second->set_formatter(formatter_->clone());
        }
    }

    void set_level(level::level_enum log_level)
    {
        std::lock_guard<std::mutex> lock(logger_map_mutex_);
        for (auto &l : loggers_)
        {
            l.second->set_level(log_level);
        }
        level_ = log_level;
    }

    void flush_on(level::level_enum log_level)
    {
        std::lock_guard<std::mutex> lock(logger_map_mutex_);
        for (auto &l : loggers_)
        {
            l.second->flush_on(log_level);
        }
        flush_level_ = log_level;
    }

    void flush_every(std::chrono::seconds interval)
    {
        std::lock_guard<std::mutex> lock(flusher_mutex_);
        std::function<void()> clbk = std::bind(&registry::flush_all, this);
        periodic_flusher_ = details::make_unique<periodic_worker>(clbk, interval);
    }

    void set_error_handler(log_err_handler handler)
    {
        std::lock_guard<std::mutex> lock(logger_map_mutex_);
        for (auto &l : loggers_)
        {
            l.second->set_error_handler(handler);
        }
        err_handler_ = handler;
    }

    void apply_all(const std::function<void(const std::shared_ptr<logger>)> &fun)
    {
        std::lock_guard<std::mutex> lock(logger_map_mutex_);
        for (auto &l : loggers_)
        {
            fun(l.second);
        }
    }

    void flush_all()
    {
        std::lock_guard<std::mutex> lock(logger_map_mutex_);
        for (auto &l : loggers_)
        {
            l.second->flush();
        }
    }

    void drop(const std::string &logger_name)
    {
        std::lock_guard<std::mutex> lock(logger_map_mutex_);
        loggers_.erase(logger_name);
        if (default_logger_ && default_logger_->name() == logger_name)
        {
            default_logger_.reset();
        }
    }

<<<<<<< HEAD
    void drop_all()
=======
	void set_custom_flag(char flag, const std::string& value)
	{
		std::lock_guard<Mutex> lock(_mutex);
		for (auto& l : _loggers)
			l.second->set_custom_flag(flag, value);
		_custom_flags[flag] = value;
	}

	const std::string& value_custom_flag(char flag)
	{
		auto end = _custom_flags.end();
		auto it = _custom_flags.find(flag);
		if (it != end)
		{
			return it->second;
		}
		else
		{
			return std::move(std::string(""));
		}
	}

    void flush_on(level::level_enum log_level)
>>>>>>> 955550d3
    {
        std::lock_guard<std::mutex> lock(logger_map_mutex_);
        loggers_.clear();
        default_logger_.reset();
    }

    // clean all resources and threads started by the registry
    void shutdown()
    {
        {
            std::lock_guard<std::mutex> lock(flusher_mutex_);
            periodic_flusher_.reset();
        }

        drop_all();

        {
            std::lock_guard<std::recursive_mutex> lock(tp_mutex_);
            tp_.reset();
        }
    }

    std::recursive_mutex &tp_mutex()
    {
        return tp_mutex_;
    }

    void set_automatic_registration(bool automatic_regsistration)
    {
        std::lock_guard<std::mutex> lock(logger_map_mutex_);
        automatic_registration_ = automatic_regsistration;
    }

    static registry &instance()
    {
        static registry s_instance;
        return s_instance;
    }

private:
    registry()
        : formatter_(new pattern_formatter())
    {

#ifndef SPDLOG_DISABLE_DEFAULT_LOGGER
        // create default logger (ansicolor_stdout_sink_mt or wincolor_stdout_sink_mt in windows).
#ifdef _WIN32
        auto color_sink = std::make_shared<sinks::wincolor_stdout_sink_mt>();
#else
        auto color_sink = std::make_shared<sinks::ansicolor_stdout_sink_mt>();
#endif

        const char *default_logger_name = "";
        default_logger_ = std::make_shared<spdlog::logger>(default_logger_name, std::move(color_sink));
        loggers_[default_logger_name] = default_logger_;

#endif // SPDLOG_DISABLE_DEFAULT_LOGGER
    }

    ~registry() = default;

    void throw_if_exists_(const std::string &logger_name)
    {
        if (loggers_.find(logger_name) != loggers_.end())
        {
            throw spdlog_ex("logger with name '" + logger_name + "' already exists");
        }
    }

<<<<<<< HEAD
    void register_logger_(std::shared_ptr<logger> new_logger)
    {
        auto logger_name = new_logger->name();
        throw_if_exists_(logger_name);
        loggers_[logger_name] = std::move(new_logger);
    }
=======
    Mutex _mutex;
    std::unordered_map<std::string, std::shared_ptr<logger>> _loggers;
    formatter_ptr _formatter;
    level::level_enum _level = level::info;
    level::level_enum _flush_level = level::off;
    log_err_handler _err_handler;
    bool _async_mode = false;
    size_t _async_q_size = 0;
    async_overflow_policy _overflow_policy = async_overflow_policy::block_retry;
    std::function<void()> _worker_warmup_cb;
    std::chrono::milliseconds _flush_interval_ms{std::chrono::milliseconds::zero()};
    std::function<void()> _worker_teardown_cb;
	  std::unordered_map<char, std::string> _custom_flags;
};
>>>>>>> 955550d3

    std::mutex logger_map_mutex_, flusher_mutex_;
    std::recursive_mutex tp_mutex_;
    std::unordered_map<std::string, std::shared_ptr<logger>> loggers_;
    std::unique_ptr<formatter> formatter_;
    level::level_enum level_ = spdlog::logger::default_level();
    level::level_enum flush_level_ = level::off;
    log_err_handler err_handler_;
    std::shared_ptr<thread_pool> tp_;
    std::unique_ptr<periodic_worker> periodic_flusher_;
    std::shared_ptr<logger> default_logger_;
    bool automatic_registration_ = true;
};

} // namespace details
} // namespace spdlog<|MERGE_RESOLUTION|>--- conflicted
+++ resolved
@@ -191,37 +191,33 @@
         }
     }
 
-<<<<<<< HEAD
     void drop_all()
-=======
-	void set_custom_flag(char flag, const std::string& value)
-	{
-		std::lock_guard<Mutex> lock(_mutex);
-		for (auto& l : _loggers)
-			l.second->set_custom_flag(flag, value);
-		_custom_flags[flag] = value;
-	}
-
-	const std::string& value_custom_flag(char flag)
-	{
-		auto end = _custom_flags.end();
-		auto it = _custom_flags.find(flag);
-		if (it != end)
-		{
-			return it->second;
-		}
-		else
-		{
-			return std::move(std::string(""));
-		}
-	}
-
-    void flush_on(level::level_enum log_level)
->>>>>>> 955550d3
     {
         std::lock_guard<std::mutex> lock(logger_map_mutex_);
         loggers_.clear();
         default_logger_.reset();
+    }
+
+    void set_custom_flag(char flag, const std::string& value)
+    {
+        std::lock_guard<std::mutex> lock(logger_map_mutex_);
+        for (auto& l : loggers_)
+            l.second->set_custom_flag(flag, value);
+        custom_flags_[flag] = value;
+    }
+
+    const std::string& get_custom_flag(char flag)
+    {
+        auto it = custom_flags_.find(flag);
+        if (it != custom_flags_.end())
+        {
+            return it->second;
+        }
+        else
+        {
+            static std::string empty;
+            return empty;
+        }
     }
 
     // clean all resources and threads started by the registry
@@ -287,29 +283,12 @@
         }
     }
 
-<<<<<<< HEAD
     void register_logger_(std::shared_ptr<logger> new_logger)
     {
         auto logger_name = new_logger->name();
         throw_if_exists_(logger_name);
         loggers_[logger_name] = std::move(new_logger);
     }
-=======
-    Mutex _mutex;
-    std::unordered_map<std::string, std::shared_ptr<logger>> _loggers;
-    formatter_ptr _formatter;
-    level::level_enum _level = level::info;
-    level::level_enum _flush_level = level::off;
-    log_err_handler _err_handler;
-    bool _async_mode = false;
-    size_t _async_q_size = 0;
-    async_overflow_policy _overflow_policy = async_overflow_policy::block_retry;
-    std::function<void()> _worker_warmup_cb;
-    std::chrono::milliseconds _flush_interval_ms{std::chrono::milliseconds::zero()};
-    std::function<void()> _worker_teardown_cb;
-	  std::unordered_map<char, std::string> _custom_flags;
-};
->>>>>>> 955550d3
 
     std::mutex logger_map_mutex_, flusher_mutex_;
     std::recursive_mutex tp_mutex_;
@@ -322,6 +301,7 @@
     std::unique_ptr<periodic_worker> periodic_flusher_;
     std::shared_ptr<logger> default_logger_;
     bool automatic_registration_ = true;
+    spdlog::log_custom_flags custom_flags_;
 };
 
 } // namespace details
