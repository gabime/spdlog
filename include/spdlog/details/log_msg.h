//
// Copyright(c) 2015 Gabi Melman.
// Distributed under the MIT License (http://opensource.org/licenses/MIT)
//

#pragma once

#include "../common.h"
#include "../details/os.h"

#include <string>
#include <utility>
#include <unordered_map>

namespace spdlog {
namespace details {
struct log_msg
{
    log_msg() = default;
<<<<<<< HEAD
    log_msg(const std::string *loggers_name, level::level_enum lvl, std::unordered_map<char, std::string>* flags) :
        logger_name(loggers_name),
        level(lvl),
        custom_flags(flags)
=======
    log_msg(const std::string *loggers_name, level::level_enum lvl)
        : logger_name(loggers_name)
        , level(lvl)
>>>>>>> 805ab985
    {
#ifndef SPDLOG_NO_DATETIME
        time = os::now();
#endif

#ifndef SPDLOG_NO_THREAD_ID
        thread_id = os::thread_id();
#endif
    }

    log_msg(const log_msg &other) = delete;
    log_msg &operator=(log_msg &&other) = delete;
    log_msg(log_msg &&other) = delete;

    const std::string *logger_name{nullptr};
    level::level_enum level;
    log_clock::time_point time;
    size_t thread_id;
    fmt::MemoryWriter raw;
    fmt::MemoryWriter formatted;
<<<<<<< HEAD
    size_t msg_id{ 0 };
    std::unordered_map<char, std::string>* custom_flags;
=======
    size_t msg_id{0};
    // wrap this range with color codes
    size_t color_range_start{0};
    size_t color_range_end{0};
>>>>>>> 805ab985
};
} // namespace details
} // namespace spdlog<|MERGE_RESOLUTION|>--- conflicted
+++ resolved
@@ -17,16 +17,10 @@
 struct log_msg
 {
     log_msg() = default;
-<<<<<<< HEAD
     log_msg(const std::string *loggers_name, level::level_enum lvl, std::unordered_map<char, std::string>* flags) :
         logger_name(loggers_name),
         level(lvl),
         custom_flags(flags)
-=======
-    log_msg(const std::string *loggers_name, level::level_enum lvl)
-        : logger_name(loggers_name)
-        , level(lvl)
->>>>>>> 805ab985
     {
 #ifndef SPDLOG_NO_DATETIME
         time = os::now();
@@ -47,15 +41,11 @@
     size_t thread_id;
     fmt::MemoryWriter raw;
     fmt::MemoryWriter formatted;
-<<<<<<< HEAD
     size_t msg_id{ 0 };
     std::unordered_map<char, std::string>* custom_flags;
-=======
-    size_t msg_id{0};
     // wrap this range with color codes
     size_t color_range_start{0};
     size_t color_range_end{0};
->>>>>>> 805ab985
 };
 } // namespace details
 } // namespace spdlog