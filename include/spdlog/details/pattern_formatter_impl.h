--- conflicted
+++ resolved
@@ -675,12 +675,7 @@
         break;
 
     default: //Unknown flag appears as is
-<<<<<<< HEAD
         _formatters.push_back(std::unique_ptr<details::flag_formatter>(new details::custom_formatter(flag)));
-=======
-        _formatters.emplace_back(new details::ch_formatter('%'));
-        _formatters.emplace_back(new details::ch_formatter(flag));
->>>>>>> abc0d439
         break;
     }
 }
