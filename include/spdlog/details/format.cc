--- conflicted
+++ resolved
@@ -157,36 +157,6 @@
 //   ERANGE - buffer is not large enough to store the error message
 //   other  - failure
 // Buffer should be at least of size 1.
-<<<<<<< HEAD
-FMT_FUNC int safe_strerror(
-    int error_code, char *&buffer, std::size_t buffer_size) FMT_NOEXCEPT(true) {
-    assert(buffer != 0 && buffer_size != 0);
-    int result = 0;
-#ifdef __ANDROID__
-    result = strerror_r(error_code, buffer, buffer_size);
-#elif defined(_GNU_SOURCE)
-    char *message = strerror_r(error_code, buffer, buffer_size);
-    // If the buffer is full then the message is probably truncated.
-    if (message == buffer && strlen(buffer) == buffer_size - 1)
-        result = ERANGE;
-    buffer = message;
-#elif __MINGW32__
-    errno = 0;
-    (void)buffer_size;
-    buffer = strerror(error_code);
-    result = errno;
-#elif _WIN32
-    result = strerror_s(buffer, buffer_size, error_code);
-    // If the buffer is full then the message is probably truncated.
-    if (result == 0 && std::strlen(buffer) == buffer_size - 1)
-        result = ERANGE;
-#else
-    result = strerror_r(error_code, buffer, buffer_size);
-    if (result == -1)
-        result = errno;  // glibc versions before 2.13 return result in errno.
-#endif
-    return result;
-=======
 int safe_strerror(
     int error_code, char *&buffer, std::size_t buffer_size) FMT_NOEXCEPT {
   FMT_ASSERT(buffer != 0 && buffer_size != 0, "invalid buffer");
@@ -244,7 +214,6 @@
     }
   };
   return StrError(error_code, buffer, buffer_size).run();
->>>>>>> 88cfb193
 }
 
 void format_error_code(fmt::Writer &out, int error_code,
