# Adapted from various sources, including:
# - Louis Dionne's Hana: https://github.com/ldionne/hana
# - Paul Fultz II's FIT: https://github.com/pfultz2/Fit
# - Eric Niebler's range-v3: https://github.com/ericniebler/range-v3
sudo: required
language: cpp

# gcc 4.9
addons: &gcc49
  apt:
    packages:
      - g++-4.9
    sources:
      - ubuntu-toolchain-r-test

# gcc 7.0
addons: &gcc7
  apt:
    packages:
      - g++-7
    sources:
      - ubuntu-toolchain-r-test

# Clang 3.5
addons: &clang35
  apt:
    packages:
      - clang-3.5
    sources:
      - ubuntu-toolchain-r-test
      - llvm-toolchain-precise-3.5
      

addons: &clang10
  apt:
    packages:
      - clang-10
      - lldb-10
      - lld-10
    sources:
      - sourceline: "deb http://apt.llvm.org/bionic/ llvm-toolchain-bionic-10 main"
        key_url: "https://apt.llvm.org/llvm-snapshot.gpg.key"


matrix:
  include:
    # Test gcc-4.9: C++14, Build=Debug/Release
    - env: GCC_VERSION=4.9 BUILD_TYPE=Debug CPP=14
      os: linux
      addons: *gcc49

    - env: GCC_VERSION=4.9 BUILD_TYPE=Release CPP=14
      os: linux
      addons: *gcc49

    - env: GCC_VERSION=7 BUILD_TYPE=Release CPP=14
      os: linux
      addons: *gcc7

    # Test clang-3.5: C++11, Build=Release
    - env: CLANG_VERSION=3.5 BUILD_TYPE=Release CPP=14
      os: linux
      addons: *clang35

      # osx
    - env: BUILD_TYPE=Release CPP=14 ASAN=Off TSAN=Off
      os: osx

    # Test clang-10.0: C++11, Build=Debug/Release
    - env: CLANG_VERSION=10 BUILD_TYPE=Debug CPP=14
      os: linux
      dist: bionic
      addons: *clang10

    - env: CLANG_VERSION=10 BUILD_TYPE=Release CPP=14 ASAN=On
      os: linux
      dist: bionic
      addons: *clang10


before_script:
  - if [ -n "$GCC_VERSION" ]; then export CXX="g++-${GCC_VERSION}" CC="gcc-${GCC_VERSION}"; fi
  - if [ -n "$CLANG_VERSION" ]; then export CXX="clang++-${CLANG_VERSION}" CC="clang-${CLANG_VERSION}"; fi
  - if [[ "$TRAVIS_OS_NAME" == "osx" ]]; then export CXX="clang++" CC="clang"; fi
  - which $CXX
  - which $CC
  - $CXX --version
  - cmake --version

script:
  - cd ${TRAVIS_BUILD_DIR}
  - mkdir -p build && cd build
  - |
    cmake .. \
      --warn-uninitialized \
      -DCMAKE_BUILD_TYPE=$BUILD_TYPE \
      -DCMAKE_CXX_STANDARD=$CPP \
      -DSPDLOG_BUILD_EXAMPLE=ON \
<<<<<<< HEAD
      -DSPDLOG_BUILD_EXAMPLE_HO=ON \
      -DSPDLOG_BUILD_WARNINGS=ON \
      -DSPDLOG_BUILD_BENCH=OFF \
      -DSPDLOG_BUILD_TESTS=ON \
      -DSPDLOG_BUILD_TESTS_HO=OFF \
=======
      -DSPDLOG_BUILD_WARNINGS=ON \
      -DSPDLOG_BUILD_BENCH=OFF \
      -DSPDLOG_BUILD_TESTS=ON \
>>>>>>> 5882e9ac
      -DSPDLOG_SANITIZE_ADDRESS=$ASAN 
      
  - make VERBOSE=1 -j2
  - ctest -j2 --output-on-failure
  <|MERGE_RESOLUTION|>--- conflicted
+++ resolved
@@ -96,17 +96,9 @@
       -DCMAKE_BUILD_TYPE=$BUILD_TYPE \
       -DCMAKE_CXX_STANDARD=$CPP \
       -DSPDLOG_BUILD_EXAMPLE=ON \
-<<<<<<< HEAD
-      -DSPDLOG_BUILD_EXAMPLE_HO=ON \
       -DSPDLOG_BUILD_WARNINGS=ON \
       -DSPDLOG_BUILD_BENCH=OFF \
       -DSPDLOG_BUILD_TESTS=ON \
-      -DSPDLOG_BUILD_TESTS_HO=OFF \
-=======
-      -DSPDLOG_BUILD_WARNINGS=ON \
-      -DSPDLOG_BUILD_BENCH=OFF \
-      -DSPDLOG_BUILD_TESTS=ON \
->>>>>>> 5882e9ac
       -DSPDLOG_SANITIZE_ADDRESS=$ASAN 
       
   - make VERBOSE=1 -j2
